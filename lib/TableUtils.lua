local TableUtils = {}

function TableUtils.Slice(tbl, first, last, step) --: (any[], number?, number?, number?) => any[]
	local sliced = {}

	for i = first or 1, last or #tbl, step or 1 do
		sliced[#sliced + 1] = tbl[i]
	end

	return sliced
end

function TableUtils.Map(source, handler) --: ((any[], (element: any, key: number) => any) => any[]) | ((table, (element: any, key: string) => any) => table)
	local result = {}
	for i, v in pairs(source) do
		result[i] = handler(v, i)
	end
	return result
end

function TableUtils.Filter(source, handler) --: table, (element: any, key: number | string => boolean) => any[]
	local result = {}
	for i, v in pairs(source) do
		if (handler(v, i)) then
			table.insert(result, v)
		end
	end
	return result
end

function TableUtils.Invert(source) --: table => table
	local result = {}
	for i, v in pairs(source) do
		result[v] = i
	end
	return result
end

function TableUtils.Values(source) --: table => any[]
	local result = {}
	for i, v in pairs(source) do
		table.insert(result, v)
	end
	return result
end

function TableUtils.Find(source, handler) --: ((any[], (element: any, key: number) => boolean) => any) | ((table, (element: any, key: string) => boolean) => any)
	for i, v in pairs(source) do
		if (handler(v, i)) then
			return v
		end
	end
end

<<<<<<< HEAD
function TableUtils.Includes(source, item) --: table, any => boolean
	return TableUtils.Find(
		source,
		function(value)
			return value == item
		end
	) ~= nil
=======
function TableUtils.KeyOf(source, value) --: (table, any) => number?
	for k, v in pairs(source) do
		if (value == v) then
			return k
		end
	end
>>>>>>> ba53edb1
end

function TableUtils.InsertMany(target, items) --: (any[], any[]) => any[]
	for _, v in ipairs(items) do
		table.insert(target, v)
	end
	return
end

function TableUtils.GetLength(table) --: (table) => number
	local count = 0
	for _ in pairs(table) do
		count = count + 1
	end
	return count
end

function TableUtils.Assign(target, ...)
	-- Use select here so that nil arguments can be supported. If instead we
	-- iterated over ipairs({...}), any arguments after the first nil one
	-- would be ignored.
	for i = 1, select("#", ...) do
		local source = select(i, ...)
		if source ~= nil then
			for key, value in pairs(source) do
				target[key] = value
			end
		end
	end
	return target
end

function TableUtils.Clone(tbl) --: (table) => table
	return {unpack(tbl)}
end

function TableUtils.IsSubset(a, b)
	if type(a) ~= "table" or type(b) ~= "table" then
		return false
	else
		for key, aValue in pairs(a) do
			local bValue = b[key]
			if type(aValue) ~= type(bValue) then
				return false
			elseif aValue ~= bValue then
				if type(aValue) == "table" then
					-- The values are tables, so we need to recurse for a deep comparison.
					if not TableUtils.IsSubset(aValue, bValue) then
						return false
					end
				else
					return false
				end
			end
		end
	end
	return true
end

function TableUtils.DeepEquals(a, b)
	return TableUtils.IsSubset(a, b) and TableUtils.IsSubset(b, a)
end

return TableUtils<|MERGE_RESOLUTION|>--- conflicted
+++ resolved
@@ -52,7 +52,6 @@
 	end
 end
 
-<<<<<<< HEAD
 function TableUtils.Includes(source, item) --: table, any => boolean
 	return TableUtils.Find(
 		source,
@@ -60,14 +59,14 @@
 			return value == item
 		end
 	) ~= nil
-=======
+end
+
 function TableUtils.KeyOf(source, value) --: (table, any) => number?
 	for k, v in pairs(source) do
 		if (value == v) then
 			return k
 		end
 	end
->>>>>>> ba53edb1
 end
 
 function TableUtils.InsertMany(target, items) --: (any[], any[]) => any[]
