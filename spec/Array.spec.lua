--- conflicted
+++ resolved
@@ -1,7 +1,5 @@
 local Arrays = require "Arrays"
 
-<<<<<<< HEAD
-=======
 local function getIteratorForRange(firstNumber, lastNumber)
 	local i = 0
 	return function()
@@ -16,7 +14,6 @@
 	end
 end
 
->>>>>>> 252d94f5
 describe(
 	"Array",
 	function()
@@ -263,8 +260,7 @@
 				)
 			end
 		)
-<<<<<<< HEAD
-=======
+
 		describe(
 			"reduce",
 			function()
@@ -329,7 +325,6 @@
 				)
 			end
 		)
->>>>>>> 252d94f5
 
 		describe(
 			"reverse",
