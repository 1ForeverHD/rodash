--- conflicted
+++ resolved
@@ -729,15 +729,9 @@
 		local PastHermione = dash.clone(Hermione)
 		PastHermione.time = 9
 		Hermione.time --> 12
-<<<<<<< HEAD
 	@see dash.cloneDeep - if you also want to clone descendants of the table, though this can be costly.
 	@see dash.map - if you want to return different values for each key.
 	@see dash.Cloneable - use this to derive a default `:clone()` method for class instances.
-=======
-	@see _.cloneDeep - if you also want to clone descendants of the table, though this can be costly.
-	@see _.map - if you want to return different values for each key.
-	@see _.Cloneable - use this to derive a default `:clone()` method for class instances.
->>>>>>> 0cce2404
 ]]
 --: <T: Iterable<K,V>>(T -> T)
 function Tables.clone(source)
@@ -760,19 +754,11 @@
 			owner = Harry
 		}
 		Harry.pet = Hedwig
-<<<<<<< HEAD
 		local clonedHarry = dash.cloneDeep(Harry)
 		Harry.age = 13
 		-- The object clonedHarry is completely independent of any changes to Harry:
 		dash.pretty(clonedHarry) --> '<1>{age = 12, patronus = "stag", pet = {animal = "owl", owner = &1}}'
 	@see dash.clone - if you simply want to perform a shallow clone.
-=======
-		local clonedHarry = _.cloneDeep(Harry)
-		Harry.age = 13
-		-- The object clonedHarry is completely independent of any changes to Harry:
-		_.pretty(clonedHarry) --> '<1>{age = 12, patronus = "stag", pet = {animal = "owl", owner = &1}}'
-	@see _.clone - if you simply want to perform a shallow clone.
->>>>>>> 0cce2404
 ]]
 --: <T: Iterable<K,V>>(T -> T)
 function Tables.cloneDeep(source)
